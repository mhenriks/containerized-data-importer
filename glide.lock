<<<<<<< HEAD
hash: 2be113978d51b493e5be7572468b5b1c71be8e186c92fa4c47ac49bcbb967139
updated: 2018-08-08T09:25:53.00543483-04:00
=======
hash: 7b501221bc3cafa9ec272eb2160d015e8968ef32abf1563d3461d49fa0382b1a
updated: 2018-08-01T09:36:05.706462892-04:00
>>>>>>> 028c475a
imports:
- name: github.com/davecgh/go-spew
  version: 782f4967f2dc4564575ca782fe2d04090b5faca8
  subpackages:
  - spew
- name: github.com/emicklei/go-restful
  version: 26b41036311f2da8242db402557a0dbd09dc83da
- name: github.com/ghodss/yaml
  version: 73d445a93680fa1a78ae23a5839bad48f32ba1ee
- name: github.com/go-ini/ini
  version: d58d458bec3cb5adec4b7ddb41131855eac0b33f
- name: github.com/gogo/protobuf
  version: c0656edd0d9eab7c66d1eb0c568f9039345796f7
  subpackages:
  - proto
  - sortkeys
- name: github.com/golang/glog
  version: 23def4e6c14b4da8ac2ed8007337bc5eb5007998
- name: github.com/golang/groupcache
  version: 02826c3e79038b59d737d3b1c0a1d937f71a4433
  subpackages:
  - lru
- name: github.com/golang/protobuf
  version: 1643683e1b54a9e88ad26d98f81400c8c9d9f4f9
  subpackages:
  - proto
  - ptypes
  - ptypes/any
  - ptypes/duration
  - ptypes/timestamp
- name: github.com/google/gofuzz
  version: 44d81051d367757e1c7c6a5a86423ece9afcf63c
- name: github.com/googleapis/gnostic
  version: 0c5108395e2debce0d731cf0287ddf7242066aba
  subpackages:
  - OpenAPIv2
  - compiler
  - extensions
- name: github.com/gorilla/mux
  version: e3702bed27f0d39777b0b37b664b6280e8ef8fbf
- name: github.com/hashicorp/golang-lru
  version: a0d98a5f288019575c6d1f4bb1573fef2d1fcdc4
  subpackages:
  - simplelru
- name: github.com/howeyc/gopass
  version: bf9dde6d0d2c004a008c27aaee91170c786f6db8
- name: github.com/hpcloud/tail
  version: a1dbeea552b7c8df4b542c66073e393de198a800
  subpackages:
  - ratelimiter
  - util
  - watch
  - winfile
- name: github.com/imdario/mergo
  version: 6633656539c1639d9d78127b7d47c622b5d7b6dc
- name: github.com/json-iterator/go
  version: 13f86432b882000a51c6e610c620974462691a97
- name: github.com/minio/minio-go
  version: 9e124ec59547551cb3f1324f73623bbb30650cf8
  subpackages:
  - pkg/credentials
  - pkg/encrypt
  - pkg/policy
  - pkg/s3signer
  - pkg/s3utils
  - pkg/set
- name: github.com/mitchellh/go-homedir
<<<<<<< HEAD
  version: 58046073cbffe2f25d425fe1331102f55cf719de
- name: github.com/onsi/ginkgo
  version: 11459a886d9cd66b319dac7ef1e917ee221372c9
  subpackages:
  - config
  - internal/codelocation
  - internal/containernode
  - internal/failer
  - internal/leafnodes
  - internal/remote
  - internal/spec
  - internal/spec_iterator
  - internal/specrunner
  - internal/suite
  - internal/testingtproxy
  - internal/writer
  - reporters
  - reporters/stenographer
  - reporters/stenographer/support/go-colorable
  - reporters/stenographer/support/go-isatty
  - types
=======
  version: 3864e76763d94a6df2f9960b16a20a33da9f9a66
>>>>>>> 028c475a
- name: github.com/pkg/errors
  version: 816c9085562cd7ee03e7f8188a1cfd942858cded
- name: github.com/spf13/pflag
  version: 4c012f6dcd9546820e378d0bdda4d8fc772cdfea
- name: github.com/xi2/xz
  version: 48954b6210f8d154cb5f8484d3a3e1f83489309e
- name: golang.org/x/crypto
  version: 81e90905daefcd6fd217b62423c0908922eadb30
  subpackages:
  - ssh/terminal
- name: golang.org/x/net
  version: 1c05540f6879653db88113bc4a2b70aec4bd491f
  subpackages:
  - context
  - html
  - html/atom
  - html/charset
  - http2
  - http2/hpack
  - idna
  - lex/httplex
  - websocket
- name: golang.org/x/sys
  version: 95c6576299259db960f6c5b9b69ea52422860fce
  subpackages:
  - unix
  - windows
- name: golang.org/x/text
  version: b19bf474d317b857955b12035d2c5acb57ce8b01
  subpackages:
  - encoding
  - encoding/charmap
  - encoding/htmlindex
  - encoding/internal
  - encoding/internal/identifier
  - encoding/japanese
  - encoding/korean
  - encoding/simplifiedchinese
  - encoding/traditionalchinese
  - encoding/unicode
  - internal/tag
  - internal/utf8internal
  - language
  - runes
  - secure/bidirule
  - transform
  - unicode/bidi
  - unicode/norm
- name: golang.org/x/time
  version: f51c12702a4d776e4c1fa9b0fabab841babae631
  subpackages:
  - rate
- name: gopkg.in/fsnotify/fsnotify.v1
  version: c2828203cd70a50dcccfb2761f8b1f8ceef9a8e9
- name: gopkg.in/inf.v0
  version: 3887ee99ecf07df5b447e9b00d9c0b2adaa9f3e4
- name: gopkg.in/tomb.v1
  version: c131134a1947e9afd9cecfe11f4c6dff0732ae58
- name: gopkg.in/yaml.v2
  version: 670d4cfef0544295bc27a114dbac37980d83185a
- name: k8s.io/api
  version: feb48db456a5912850dcccbd42a3535382ba76de
  subpackages:
  - admissionregistration/v1alpha1
  - admissionregistration/v1beta1
  - apps/v1
  - apps/v1beta1
  - apps/v1beta2
  - authentication/v1
  - authentication/v1beta1
  - authorization/v1
  - authorization/v1beta1
  - autoscaling/v1
  - autoscaling/v2beta1
  - batch/v1
  - batch/v1beta1
  - batch/v2alpha1
  - certificates/v1beta1
  - core/v1
  - events/v1beta1
  - extensions/v1beta1
  - imagepolicy/v1alpha1
  - networking/v1
  - policy/v1beta1
  - rbac/v1
  - rbac/v1alpha1
  - rbac/v1beta1
  - scheduling/v1alpha1
  - settings/v1alpha1
  - storage/v1
  - storage/v1alpha1
  - storage/v1beta1
- name: k8s.io/apimachinery
  version: 31dade610c053669d8054bfd847da657251e8c1a
  subpackages:
  - pkg/api/errors
  - pkg/api/meta
  - pkg/api/resource
  - pkg/apis/meta/internalversion
  - pkg/apis/meta/v1
  - pkg/apis/meta/v1/unstructured
  - pkg/apis/meta/v1beta1
  - pkg/conversion
  - pkg/conversion/queryparams
  - pkg/fields
  - pkg/labels
  - pkg/runtime
  - pkg/runtime/schema
  - pkg/runtime/serializer
  - pkg/runtime/serializer/json
  - pkg/runtime/serializer/protobuf
  - pkg/runtime/serializer/recognizer
  - pkg/runtime/serializer/streaming
  - pkg/runtime/serializer/versioning
  - pkg/selection
  - pkg/types
  - pkg/util/cache
  - pkg/util/clock
  - pkg/util/diff
  - pkg/util/errors
  - pkg/util/framer
  - pkg/util/intstr
  - pkg/util/json
  - pkg/util/mergepatch
  - pkg/util/net
  - pkg/util/runtime
  - pkg/util/sets
  - pkg/util/strategicpatch
  - pkg/util/validation
  - pkg/util/validation/field
  - pkg/util/wait
  - pkg/util/yaml
  - pkg/version
  - pkg/watch
  - third_party/forked/golang/json
  - third_party/forked/golang/reflect
- name: k8s.io/client-go
  version: 29ae1f00c3d8bb759d6246c357573a9af3c659c1
  subpackages:
  - discovery
  - discovery/fake
  - informers
  - informers/admissionregistration
  - informers/admissionregistration/v1alpha1
  - informers/admissionregistration/v1beta1
  - informers/apps
  - informers/apps/v1
  - informers/apps/v1beta1
  - informers/apps/v1beta2
  - informers/autoscaling
  - informers/autoscaling/v1
  - informers/autoscaling/v2beta1
  - informers/batch
  - informers/batch/v1
  - informers/batch/v1beta1
  - informers/batch/v2alpha1
  - informers/certificates
  - informers/certificates/v1beta1
  - informers/core
  - informers/core/v1
  - informers/events
  - informers/events/v1beta1
  - informers/extensions
  - informers/extensions/v1beta1
  - informers/internalinterfaces
  - informers/networking
  - informers/networking/v1
  - informers/policy
  - informers/policy/v1beta1
  - informers/rbac
  - informers/rbac/v1
  - informers/rbac/v1alpha1
  - informers/rbac/v1beta1
  - informers/scheduling
  - informers/scheduling/v1alpha1
  - informers/settings
  - informers/settings/v1alpha1
  - informers/storage
  - informers/storage/v1
  - informers/storage/v1alpha1
  - informers/storage/v1beta1
  - kubernetes
  - kubernetes/fake
  - kubernetes/scheme
  - kubernetes/typed/admissionregistration/v1alpha1
  - kubernetes/typed/admissionregistration/v1alpha1/fake
  - kubernetes/typed/admissionregistration/v1beta1
  - kubernetes/typed/admissionregistration/v1beta1/fake
  - kubernetes/typed/apps/v1
  - kubernetes/typed/apps/v1/fake
  - kubernetes/typed/apps/v1beta1
  - kubernetes/typed/apps/v1beta1/fake
  - kubernetes/typed/apps/v1beta2
  - kubernetes/typed/apps/v1beta2/fake
  - kubernetes/typed/authentication/v1
  - kubernetes/typed/authentication/v1/fake
  - kubernetes/typed/authentication/v1beta1
  - kubernetes/typed/authentication/v1beta1/fake
  - kubernetes/typed/authorization/v1
  - kubernetes/typed/authorization/v1/fake
  - kubernetes/typed/authorization/v1beta1
  - kubernetes/typed/authorization/v1beta1/fake
  - kubernetes/typed/autoscaling/v1
  - kubernetes/typed/autoscaling/v1/fake
  - kubernetes/typed/autoscaling/v2beta1
  - kubernetes/typed/autoscaling/v2beta1/fake
  - kubernetes/typed/batch/v1
  - kubernetes/typed/batch/v1/fake
  - kubernetes/typed/batch/v1beta1
  - kubernetes/typed/batch/v1beta1/fake
  - kubernetes/typed/batch/v2alpha1
  - kubernetes/typed/batch/v2alpha1/fake
  - kubernetes/typed/certificates/v1beta1
  - kubernetes/typed/certificates/v1beta1/fake
  - kubernetes/typed/core/v1
  - kubernetes/typed/core/v1/fake
  - kubernetes/typed/events/v1beta1
  - kubernetes/typed/events/v1beta1/fake
  - kubernetes/typed/extensions/v1beta1
  - kubernetes/typed/extensions/v1beta1/fake
  - kubernetes/typed/networking/v1
  - kubernetes/typed/networking/v1/fake
  - kubernetes/typed/policy/v1beta1
  - kubernetes/typed/policy/v1beta1/fake
  - kubernetes/typed/rbac/v1
  - kubernetes/typed/rbac/v1/fake
  - kubernetes/typed/rbac/v1alpha1
  - kubernetes/typed/rbac/v1alpha1/fake
  - kubernetes/typed/rbac/v1beta1
  - kubernetes/typed/rbac/v1beta1/fake
  - kubernetes/typed/scheduling/v1alpha1
  - kubernetes/typed/scheduling/v1alpha1/fake
  - kubernetes/typed/settings/v1alpha1
  - kubernetes/typed/settings/v1alpha1/fake
  - kubernetes/typed/storage/v1
  - kubernetes/typed/storage/v1/fake
  - kubernetes/typed/storage/v1alpha1
  - kubernetes/typed/storage/v1alpha1/fake
  - kubernetes/typed/storage/v1beta1
  - kubernetes/typed/storage/v1beta1/fake
  - listers/admissionregistration/v1alpha1
  - listers/admissionregistration/v1beta1
  - listers/apps/v1
  - listers/apps/v1beta1
  - listers/apps/v1beta2
  - listers/autoscaling/v1
  - listers/autoscaling/v2beta1
  - listers/batch/v1
  - listers/batch/v1beta1
  - listers/batch/v2alpha1
  - listers/certificates/v1beta1
  - listers/core/v1
  - listers/events/v1beta1
  - listers/extensions/v1beta1
  - listers/networking/v1
  - listers/policy/v1beta1
  - listers/rbac/v1
  - listers/rbac/v1alpha1
  - listers/rbac/v1beta1
  - listers/scheduling/v1alpha1
  - listers/settings/v1alpha1
  - listers/storage/v1
  - listers/storage/v1alpha1
  - listers/storage/v1beta1
  - pkg/apis/clientauthentication
  - pkg/apis/clientauthentication/v1alpha1
  - pkg/version
  - plugin/pkg/client/auth/exec
  - rest
  - rest/watch
  - testing
  - tools/auth
  - tools/bootstrap/token/api
  - tools/cache
  - tools/cache/testing
  - tools/clientcmd
  - tools/clientcmd/api
  - tools/clientcmd/api/latest
  - tools/clientcmd/api/v1
  - tools/metrics
  - tools/pager
  - tools/record
  - tools/reference
  - transport
  - util/buffer
  - util/cert
  - util/flowcontrol
  - util/homedir
  - util/integer
  - util/retry
  - util/workqueue
- name: k8s.io/code-generator
  version: 69d88fb997c52c32288a40f5efb62add0a7c8e04
- name: k8s.io/gengo
<<<<<<< HEAD
  version: c42f3cdacc394f43077ff17e327d1b351c0304e4
=======
  version: 906d99f89cd644eecf75ab547b29bf9f876f0b59
- name: k8s.io/kube-aggregator
  version: a305d191dfc1956bfaa9500f0d2f3481e0e3ffb2
>>>>>>> 028c475a
- name: k8s.io/kube-openapi
  version: 39cb288412c48cb533ba4be5d6c28620b9a0c1b4
  subpackages:
  - pkg/util/proto
- name: kubevirt.io/qe-tools
  version: 13fc8573324cd2af42c88043b5a7c6e03bf39f95
  repo: https://github.com/kubevirt/qe-tools.git
  subpackages:
  - pkg/ginkgo-reporters
  - pkg/polarion-xml
testImports:
- name: github.com/onsi/gomega
  version: dcabb60a477c2b6f456df65037cb6708210fbb02
  subpackages:
  - format
  - internal/assertion
  - internal/asyncassertion
  - internal/oraclematcher
  - internal/testingtsupport
  - matchers
  - matchers/support/goraph/bipartitegraph
  - matchers/support/goraph/edge
  - matchers/support/goraph/node
  - matchers/support/goraph/util
  - types<|MERGE_RESOLUTION|>--- conflicted
+++ resolved
@@ -1,10 +1,5 @@
-<<<<<<< HEAD
-hash: 2be113978d51b493e5be7572468b5b1c71be8e186c92fa4c47ac49bcbb967139
-updated: 2018-08-08T09:25:53.00543483-04:00
-=======
-hash: 7b501221bc3cafa9ec272eb2160d015e8968ef32abf1563d3461d49fa0382b1a
-updated: 2018-08-01T09:36:05.706462892-04:00
->>>>>>> 028c475a
+hash: d76566d47e17a5b4e99a0dd66120dbb97c4e005ea3d2d3a1d0eebafe1746a834
+updated: 2018-08-20T19:24:12.182433473-04:00
 imports:
 - name: github.com/davecgh/go-spew
   version: 782f4967f2dc4564575ca782fe2d04090b5faca8
@@ -12,10 +7,12 @@
   - spew
 - name: github.com/emicklei/go-restful
   version: 26b41036311f2da8242db402557a0dbd09dc83da
+  subpackages:
+  - log
 - name: github.com/ghodss/yaml
   version: 73d445a93680fa1a78ae23a5839bad48f32ba1ee
 - name: github.com/go-ini/ini
-  version: d58d458bec3cb5adec4b7ddb41131855eac0b33f
+  version: 5cf292cae48347c2490ac1a58fe36735fb78df7e
 - name: github.com/gogo/protobuf
   version: c0656edd0d9eab7c66d1eb0c568f9039345796f7
   subpackages:
@@ -51,13 +48,6 @@
   - simplelru
 - name: github.com/howeyc/gopass
   version: bf9dde6d0d2c004a008c27aaee91170c786f6db8
-- name: github.com/hpcloud/tail
-  version: a1dbeea552b7c8df4b542c66073e393de198a800
-  subpackages:
-  - ratelimiter
-  - util
-  - watch
-  - winfile
 - name: github.com/imdario/mergo
   version: 6633656539c1639d9d78127b7d47c622b5d7b6dc
 - name: github.com/json-iterator/go
@@ -72,7 +62,6 @@
   - pkg/s3utils
   - pkg/set
 - name: github.com/mitchellh/go-homedir
-<<<<<<< HEAD
   version: 58046073cbffe2f25d425fe1331102f55cf719de
 - name: github.com/onsi/ginkgo
   version: 11459a886d9cd66b319dac7ef1e917ee221372c9
@@ -94,13 +83,16 @@
   - reporters/stenographer/support/go-colorable
   - reporters/stenographer/support/go-isatty
   - types
-=======
-  version: 3864e76763d94a6df2f9960b16a20a33da9f9a66
->>>>>>> 028c475a
 - name: github.com/pkg/errors
   version: 816c9085562cd7ee03e7f8188a1cfd942858cded
 - name: github.com/spf13/pflag
   version: 4c012f6dcd9546820e378d0bdda4d8fc772cdfea
+- name: github.com/ulikunitz/xz
+  version: 636d36a76670e6c700f22fd5f4588679ff2896c4
+  subpackages:
+  - internal/hash
+  - internal/xlog
+  - lzma
 - name: github.com/xi2/xz
   version: 48954b6210f8d154cb5f8484d3a3e1f83489309e
 - name: golang.org/x/crypto
@@ -111,6 +103,7 @@
   version: 1c05540f6879653db88113bc4a2b70aec4bd491f
   subpackages:
   - context
+  - context/ctxhttp
   - html
   - html/atom
   - html/charset
@@ -118,7 +111,6 @@
   - http2/hpack
   - idna
   - lex/httplex
-  - websocket
 - name: golang.org/x/sys
   version: 95c6576299259db960f6c5b9b69ea52422860fce
   subpackages:
@@ -149,12 +141,8 @@
   version: f51c12702a4d776e4c1fa9b0fabab841babae631
   subpackages:
   - rate
-- name: gopkg.in/fsnotify/fsnotify.v1
-  version: c2828203cd70a50dcccfb2761f8b1f8ceef9a8e9
 - name: gopkg.in/inf.v0
   version: 3887ee99ecf07df5b447e9b00d9c0b2adaa9f3e4
-- name: gopkg.in/tomb.v1
-  version: c131134a1947e9afd9cecfe11f4c6dff0732ae58
 - name: gopkg.in/yaml.v2
   version: 670d4cfef0544295bc27a114dbac37980d83185a
 - name: k8s.io/api
@@ -383,6 +371,7 @@
   - transport
   - util/buffer
   - util/cert
+  - util/cert/triple
   - util/flowcontrol
   - util/homedir
   - util/integer
@@ -391,13 +380,17 @@
 - name: k8s.io/code-generator
   version: 69d88fb997c52c32288a40f5efb62add0a7c8e04
 - name: k8s.io/gengo
-<<<<<<< HEAD
-  version: c42f3cdacc394f43077ff17e327d1b351c0304e4
-=======
-  version: 906d99f89cd644eecf75ab547b29bf9f876f0b59
+  version: 4242d8e6c5dba56827bb7bcf14ad11cda38f3991
 - name: k8s.io/kube-aggregator
   version: a305d191dfc1956bfaa9500f0d2f3481e0e3ffb2
->>>>>>> 028c475a
+  subpackages:
+  - pkg/apis/apiregistration
+  - pkg/apis/apiregistration/v1
+  - pkg/apis/apiregistration/v1beta1
+  - pkg/client/clientset_generated/clientset
+  - pkg/client/clientset_generated/clientset/scheme
+  - pkg/client/clientset_generated/clientset/typed/apiregistration/v1
+  - pkg/client/clientset_generated/clientset/typed/apiregistration/v1beta1
 - name: k8s.io/kube-openapi
   version: 39cb288412c48cb533ba4be5d6c28620b9a0c1b4
   subpackages:
