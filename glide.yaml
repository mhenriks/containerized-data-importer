--- conflicted
+++ resolved
@@ -12,16 +12,13 @@
 - package: k8s.io/client-go
   version: kubernetes-1.10.3
 - package: k8s.io/gengo
-<<<<<<< HEAD
 - package: github.com/ulikunitz/xz
 - package: kubevirt.io/qe-tools
   version: 13fc8573324cd2af42c88043b5a7c6e03bf39f95
   repo: https://github.com/kubevirt/qe-tools.git
 - package: github.com/spf13/pflag
-=======
 - package: github.com/xi2/xz
 - package: k8s.io/kube-aggregator
   version: kubernetes-1.10.3
 - package: github.com/emicklei/go-restful
-  version: v2.6.0
->>>>>>> 028c475a
+  version: v2.6.0