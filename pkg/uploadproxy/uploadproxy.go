package uploadproxy

import (
	"crypto/rsa"
	"crypto/tls"
	"crypto/x509"
	"fmt"
	"io"
	"io/ioutil"
	"net"
	"net/http"
	"net/url"
	"os"
	"path/filepath"
	"regexp"
	"time"

	"github.com/pkg/errors"
	"k8s.io/client-go/kubernetes"
	"k8s.io/client-go/util/cert"
	"k8s.io/klog"
	"kubevirt.io/containerized-data-importer/pkg/apiserver"
	"kubevirt.io/containerized-data-importer/pkg/uploadserver"
)

const (
	// selfsigned cert secret name
	apiCertSecretName = "cdi-api-certs"

	apiServiceName = "cdi-api"

	uploadPath  = "/v1alpha1/upload"
	healthzPath = "/healthz"

	connectTimeout = 2 * time.Second
	connectTries   = 5

	proxyRequestTimeout = time.Hour
)

// Server is the public interface to the upload proxy
type Server interface {
	Start() error
}

type verifyTokenFunc func(string, *rsa.PublicKey) (*apiserver.TokenData, error)

type urlLookupFunc func(string, string) string

type uploadProxyApp struct {
	bindAddress string
	bindPort    uint

	client kubernetes.Interface

	certBytes []byte
	keyBytes  []byte

	// Used to verify token came from our apiserver.
	apiServerPublicKey *rsa.PublicKey

	uploadServerClient *http.Client

	mux *http.ServeMux

	// test hooks
	tokenVerifier verifyTokenFunc
	urlResolver   urlLookupFunc
}

var authHeaderMatcher *regexp.Regexp

func init() {
	authHeaderMatcher = regexp.MustCompile(`(?i)^Bearer\s+([A-Za-z0-9\-\._~\+\/]+)$`)
}

// NewUploadProxy returns an initialized uploadProxyApp
func NewUploadProxy(bindAddress string,
	bindPort uint,
	apiServerPublicKey string,
	uploadClientKey string,
	uploadClientCert string,
	uploadServerCert string,
	serviceKey string,
	serviceCert string,
	client kubernetes.Interface) (Server, error) {
	var err error
	app := &uploadProxyApp{
		bindAddress:   bindAddress,
		bindPort:      bindPort,
		client:        client,
		keyBytes:      []byte(serviceKey),
		certBytes:     []byte(serviceCert),
		tokenVerifier: apiserver.VerifyToken,
		urlResolver:   uploadserver.GetUploadServerURL,
	}
	// retrieve RSA key used by apiserver to sign tokens
	err = app.getSigningKey(apiServerPublicKey)
	if err != nil {
		return nil, errors.Errorf("Unable to retrieve apiserver signing key: %v", errors.WithStack(err))
	}

	// get upload server http client
	err = app.getUploadServerClient(uploadClientKey, uploadClientCert, uploadServerCert)
	if err != nil {
		return nil, errors.Errorf("Unable to create upload server client: %v\n", errors.WithStack(err))
	}

	app.initHandlers()

	return app, nil
}

func (app *uploadProxyApp) getUploadServerClient(tlsClientKey, tlsClientCert, tlsServerCert string) error {
	clientCert, err := tls.X509KeyPair([]byte(tlsClientCert), []byte(tlsClientKey))
	if err != nil {
		return err
	}

	caCertPool := x509.NewCertPool()
	caCertPool.AppendCertsFromPEM([]byte(tlsServerCert))

	tlsConfig := &tls.Config{
		Certificates: []tls.Certificate{clientCert},
		RootCAs:      caCertPool,
	}
	tlsConfig.BuildNameToCertificate()

	transport := &http.Transport{TLSClientConfig: tlsConfig}
	client := &http.Client{Transport: transport, Timeout: proxyRequestTimeout}

	app.uploadServerClient = client

	return nil
}

func (app *uploadProxyApp) initHandlers() {
	app.mux = http.NewServeMux()
	app.mux.HandleFunc(healthzPath, app.handleHealthzRequest)
	app.mux.HandleFunc(uploadPath, app.handleUploadRequest)
}

func (app *uploadProxyApp) ServeHTTP(w http.ResponseWriter, r *http.Request) {
	app.mux.ServeHTTP(w, r)
}

func (app *uploadProxyApp) handleHealthzRequest(w http.ResponseWriter, r *http.Request) {
	io.WriteString(w, "OK")
}

func (app *uploadProxyApp) handleUploadRequest(w http.ResponseWriter, r *http.Request) {
	tokenHeader := r.Header.Get("Authorization")
	if tokenHeader == "" {
		w.WriteHeader(http.StatusBadRequest)
		return
	}

	match := authHeaderMatcher.FindStringSubmatch(tokenHeader)
	if len(match) != 2 {
		w.WriteHeader(http.StatusBadRequest)
		return
	}

	tokenData, err := app.tokenVerifier(match[1], app.apiServerPublicKey)
	if err != nil {
		w.WriteHeader(http.StatusUnauthorized)
		return
	}

	klog.V(1).Infof("Received valid token: pvc: %s, namespace: %s", tokenData.PvcName, tokenData.Namespace)

	app.proxyUploadRequest(tokenData.Namespace, tokenData.PvcName, w, r)
}

func (app *uploadProxyApp) proxyUploadRequest(namespace, pvc string, w http.ResponseWriter, r *http.Request) {
	url := app.urlResolver(namespace, pvc)

	if err := app.testConnect(url); err != nil {
		klog.Errorf("Error connecting to %s: %+v", url, err)
		w.WriteHeader(http.StatusServiceUnavailable)
		return
	}

	req, _ := http.NewRequest("POST", url, r.Body)
	req.ContentLength = r.ContentLength

	klog.V(3).Infof("Posting to: %s", url)

	response, err := app.uploadServerClient.Do(req)
	if err != nil {
		klog.Errorf("Error proxying %s", err)
		w.WriteHeader(http.StatusInternalServerError)
		return
	}

	klog.V(3).Infof("Response status for url %s: %d", url, response.StatusCode)

	w.WriteHeader(response.StatusCode)
	_, err = io.Copy(w, response.Body)
	if err != nil {
		klog.Warningf("Error proxying response from url %s", url)
	}
}

func (app *uploadProxyApp) testConnect(urlString string) error {
	u, err := url.Parse(urlString)
	if err != nil {
		return errors.Wrapf(err, "Error parsing URL %s", urlString)
	}

	port := u.Port()
	if port == "" {
		p, err := net.LookupPort("tcp", u.Scheme)
		if err != nil {
			return errors.Wrapf(err, "Error looking up scheme %s", u.Scheme)
		}
		port = fmt.Sprintf("%d", p)
	}
	hostPort := net.JoinHostPort(u.Hostname(), port)

	for i := 1; i <= connectTries; i++ {
		d := net.Dialer{Timeout: connectTimeout}
		conn, err := d.Dial("tcp", hostPort)
		if err == nil {
<<<<<<< HEAD
			klog.Infof("Successfully connected to %s on attempt %d", urlString, i)
=======
			glog.V(3).Infof("Successfully connected to %s on attempt %d", urlString, i)
>>>>>>> 6b997b5b
			conn.Close()
			return nil
		}

		switch ne := err.(type) {
		case net.Error:
			if ne.Timeout() {
				glog.V(3).Infof("Timeout connecting to %s on iteration %d", hostPort, i)
				continue
			}
			glog.V(3).Infof("Unexpected net error connecting to %s on iteration %d %+v", hostPort, i, err)
		default:
			glog.V(3).Infof("Unexpected error connecting to %s on iteration %d %+v", hostPort, i, err)
		}
	}

	return errors.Errorf("Timed out %d times connecting to %s", connectTries, urlString)
}

func (app *uploadProxyApp) getSigningKey(publicKeyPEM string) error {
	publicKey, err := decodePublicKey(publicKeyPEM)
	if err != nil {
		return err
	}

	app.apiServerPublicKey = publicKey
	return nil
}

func (app *uploadProxyApp) Start() error {
	return app.startTLS()
}

func (app *uploadProxyApp) startTLS() error {
	var serveFunc func() error
	bindAddr := fmt.Sprintf("%s:%d", app.bindAddress, app.bindPort)

	server := &http.Server{
		Addr:    bindAddr,
		Handler: app,
	}

	if len(app.keyBytes) > 0 && len(app.certBytes) > 0 {
		certsDirectory, err := ioutil.TempDir("", "certsdir")
		if err != nil {
			return errors.Errorf("Unable to create certs temporary directory: %v\n", errors.WithStack(err))
		}
		defer os.RemoveAll(certsDirectory)

		keyFile := filepath.Join(certsDirectory, "key.pem")
		certFile := filepath.Join(certsDirectory, "cert.pem")

		err = ioutil.WriteFile(keyFile, app.keyBytes, 0600)
		if err != nil {
			return err
		}
		err = ioutil.WriteFile(certFile, app.certBytes, 0600)
		if err != nil {
			return err
		}

		serveFunc = func() error {
			return server.ListenAndServeTLS(certFile, keyFile)
		}
	} else {
		serveFunc = func() error {
			return server.ListenAndServe()
		}
	}

	errChan := make(chan error)

	go func() {
		errChan <- serveFunc()
	}()

	// wait for server to exit
	return <-errChan
}

func decodePublicKey(encodedKey string) (*rsa.PublicKey, error) {
	keys, err := cert.ParsePublicKeysPEM([]byte(string(encodedKey)))
	if err != nil {
		return nil, err
	}

	if len(keys) != 1 {
		return nil, errors.New("Unexected number of pulic keys")
	}

	key, ok := keys[0].(*rsa.PublicKey)
	if !ok {
		return nil, errors.New("PEM does not contain RSA key")
	}

	return key, nil
}<|MERGE_RESOLUTION|>--- conflicted
+++ resolved
@@ -222,11 +222,7 @@
 		d := net.Dialer{Timeout: connectTimeout}
 		conn, err := d.Dial("tcp", hostPort)
 		if err == nil {
-<<<<<<< HEAD
-			klog.Infof("Successfully connected to %s on attempt %d", urlString, i)
-=======
-			glog.V(3).Infof("Successfully connected to %s on attempt %d", urlString, i)
->>>>>>> 6b997b5b
+			klog.V(3).Infof("Successfully connected to %s on attempt %d", urlString, i)
 			conn.Close()
 			return nil
 		}
@@ -234,12 +230,12 @@
 		switch ne := err.(type) {
 		case net.Error:
 			if ne.Timeout() {
-				glog.V(3).Infof("Timeout connecting to %s on iteration %d", hostPort, i)
+				klog.V(3).Infof("Timeout connecting to %s on iteration %d", hostPort, i)
 				continue
 			}
-			glog.V(3).Infof("Unexpected net error connecting to %s on iteration %d %+v", hostPort, i, err)
+			klog.V(3).Infof("Unexpected net error connecting to %s on iteration %d %+v", hostPort, i, err)
 		default:
-			glog.V(3).Infof("Unexpected error connecting to %s on iteration %d %+v", hostPort, i, err)
+			klog.V(3).Infof("Unexpected error connecting to %s on iteration %d %+v", hostPort, i, err)
 		}
 	}
 
